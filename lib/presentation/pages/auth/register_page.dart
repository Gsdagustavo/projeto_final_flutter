--- conflicted
+++ resolved
@@ -8,7 +8,6 @@
 import '../../providers/login_provider.dart';
 import '../../util/app_routes.dart';
 import '../../widgets/custom_dialog.dart';
-import '../home/home_page.dart';
 
 /// A [Register] page
 ///
@@ -49,9 +48,11 @@
   }
 
   String? _emailValidator(String? email) {
+    final as = AppLocalizations.of(context)!;
+
     if (email == null || email.isEmpty) {
       /// TODO: intl
-      return 'Invalid Email';
+      return as.invalid_email;
     }
 
     return null;
@@ -131,11 +132,7 @@
         actions: [
           TextButton(
             onPressed: () {
-<<<<<<< HEAD
               context.pop();
-=======
-              context.pop(context);
->>>>>>> 3d279148
             },
             child: Text(as.no),
           ),
@@ -188,7 +185,7 @@
                         controller: _emailController,
                         onTapUpOutside: (_) => FocusScope.of(context).unfocus(),
                         decoration: InputDecoration(
-                          hintText: 'Email',
+                          hintText: as.email,
                           border: OutlineInputBorder(
                             borderRadius: BorderRadius.circular(12),
                           ),
